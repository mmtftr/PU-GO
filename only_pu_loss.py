--- conflicted
+++ resolved
@@ -220,11 +220,7 @@
     '--model_name', '-mn', default='dgpu',
     help='Prediction model')
 @ck.option(
-<<<<<<< HEAD
-    '--batch_size', '-bs', default=64,
-=======
     '--batch_size', '-bs', default=256,
->>>>>>> f49a9a68
     help='Batch size for training')
 @ck.option(
     '--epochs', '-ep', default=256,
@@ -242,33 +238,19 @@
 @ck.option("--alpha_test", "-at", default=0.5)
 @ck.option("--combine", "-c", is_flag=True)
 @ck.option('--device', '-d', default='cuda', help='Device')
-<<<<<<< HEAD
-def main(data_root, ont, model_name, batch_size, epochs, prior, gamma, alpha, loss_type, max_lr, min_lr_factor,  margin_factor, load, alpha_test, combine, device):
-=======
 @ck.option('--run', '-r', default='0', help='Run')
 def main(data_root, ont, model_name, batch_size, epochs, prior, gamma, alpha, loss_type, max_lr, min_lr_factor,  margin_factor, load, alpha_test, combine, device, run):
->>>>>>> f49a9a68
 
                                         
     # seed_everything(42)
 
     name = f"{ont}_{loss_type}"
-<<<<<<< HEAD
-    wandb_logger = wandb.init(project="dgpu-just-pu-no-seed", name= name, group=f"best_{name}")
-                                
-    
-    go_file = f'{data_root}/go-basic.obo'
-    model_name = f"{model_name}_bs{batch_size}_mf{margin_factor}_lr{max_lr}_minlr{min_lr_factor}_p{prior}"
-    model_file = f'{data_root}/{ont}/{model_name}.th'
-    out_file = f'{data_root}/{ont}/predictions_{model_name}.pkl'
-=======
     wandb_logger = wandb.init(project="final-dgpu-similarity-based", name= f"{name}_{run}", group=name)
                                     
     go_file = f'{data_root}/go-basic.obo'
     model_name = f"{model_name}_bs{batch_size}_mf{margin_factor}_lr{max_lr}_minlr{min_lr_factor}_p{prior}_r{run}"
     model_file = f'{data_root}/{ont}/{model_name}.th'
     out_file = f'{data_root}/{ont}/predictions_{model_name}_{run}.pkl'
->>>>>>> f49a9a68
 
 
     
